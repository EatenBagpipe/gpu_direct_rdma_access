--- conflicted
+++ resolved
@@ -58,25 +58,13 @@
 
 struct user_params {
 
-<<<<<<< HEAD
-    int                  port;
-    unsigned long        size;
-    int                  iters;
-    int                  use_cuda;
-    char                *servername;
-    struct sockaddr      hostaddr;
-=======
     int                 port;
-    int                 ib_port;
     unsigned long       size;
-    char               *ib_devname;
-    enum ibv_mtu        mtu;
     int                 iters;
-    int                 gidx;
     int                 use_cuda;
     char               *bdf;
     char               *servername;
->>>>>>> 1f5c71db
+    struct sockaddr     hostaddr;
 };
 
 /****************************************************************************************
@@ -139,15 +127,9 @@
     printf("  -p, --port=<port>         listen on/connect to port <port> (default 18515)\n");
     printf("  -s, --size=<size>         size of message to exchange (default 4096)\n");
     printf("  -n, --iters=<iters>       number of exchanges (default 1000)\n");
-<<<<<<< HEAD
-    printf("  -u, --use-cuda            use CUDA pacage (work with GPU memoty)\n");
-    printf("  -D, --debug-mask=<mask>   debug bitmask: bit 0 - debug print enable,"
-=======
-    printf("  -g, --gid-idx=<gid index> local port gid index\n");
     printf("  -u, --use-cuda=<BDF>      use CUDA pacage (work with GPU memoty),\n"
            "                            BDF corresponding to CUDA device, for example, \"0000:3e:02.0\"\n");
     printf("  -D, --debug-mask=<mask>   debug bitmask: bit 0 - debug print enable,\n"
->>>>>>> 1f5c71db
            "                                           bit 1 - fast path debug print enable\n");
 }
 
@@ -167,21 +149,12 @@
             { .name = "port",          .has_arg = 1, .val = 'p' },
             { .name = "size",          .has_arg = 1, .val = 's' },
             { .name = "iters",         .has_arg = 1, .val = 'n' },
-<<<<<<< HEAD
-            { .name = "use-cuda",      .has_arg = 0, .val = 'u' },
-=======
-            { .name = "gid-idx",       .has_arg = 1, .val = 'g' },
             { .name = "use-cuda",      .has_arg = 1, .val = 'u' },
->>>>>>> 1f5c71db
             { .name = "debug-mask",    .has_arg = 1, .val = 'D' },
             { 0 }
         };
 
-<<<<<<< HEAD
-        c = getopt_long(argc, argv, "a:p:s:m:n:uD:",
-=======
-        c = getopt_long(argc, argv, "p:d:i:s:m:n:g:u:D:",
->>>>>>> 1f5c71db
+        c = getopt_long(argc, argv, "a:p:s:n:u:D:",
                         long_options, NULL);
         if (c == -1)
             break;
@@ -227,12 +200,6 @@
             usage(argv[0]);
             return 1;
         }
-    }
-
-    if (!usr_par->ib_devname){
-        fprintf(stderr, "IB device name is missing in the command line.");
-        usage(argv[0]);
-        return 1;
     }
 
     if (optind == argc) {
@@ -278,7 +245,8 @@
     if (!usr_par.hostaddr.sa_family) {
         fprintf(stderr, "host ip address is missing in the command line.");
         usage(argv[0]);
-        return 1;
+        ret_val = 1;
+        goto clean_usr_par;
     }
 
     printf("Connecting to remote server \"%s\"\n", usr_par.servername);
@@ -286,35 +254,15 @@
     free(usr_par.servername);
 
     if (sockfd < 0) {
-<<<<<<< HEAD
-        return 1;
-    }
-
+        ret_val = 1;
+        goto clean_usr_par;
+    }
     rdma_dev = rdma_open_device_target(&usr_par.hostaddr); /* client */
-=======
-        ret_val = 1;
-        goto clean_usr_par;
-    }
-
-    struct rdma_open_dev_attr open_dev_attr = {
-        .ib_devname = usr_par.ib_devname,
-        .ib_port    = usr_par.ib_port,
-        .gidx       = usr_par.gidx,
-        .mtu        = usr_par.mtu
-    };
-    rdma_dev = rdma_open_device_target(&open_dev_attr); /* client */
->>>>>>> 1f5c71db
     if (!rdma_dev) {
         ret_val = 1;
         goto clean_socket;
     }
     
-    /* We don't need ib_devname any more, sio we can free this. */
-    if (usr_par.ib_devname) {
-        free(usr_par.ib_devname);
-        usr_par.ib_devname = NULL;
-    }
-
     /* CPU or GPU memory buffer allocation */
     void    *buff;
     buff = work_buffer_alloc(usr_par.size, usr_par.use_cuda, usr_par.bdf);
@@ -404,9 +352,6 @@
     close(sockfd);
 
 clean_usr_par:
-    if (usr_par.ib_devname) {
-        free(usr_par.ib_devname);
-    }
     if (usr_par.bdf) {
         free(usr_par.bdf);
     }
