--- conflicted
+++ resolved
@@ -131,84 +131,84 @@
 
 
 //============================================================================================
-struct rdma_ah_key {
-    union ibv_gid   dgid;
-    uint16_t        dlid;
-    uint8_t         port_num;
-    uint8_t         sgid_index;
-};
-
-struct rdma_ah_hash_element {
-    struct rdma_ah_key  ah_key;
-    struct ibv_ah      *ah;
-};
-
-static struct rdma_ah_hash_element  ah_hash_elem = {
-    .ah_key = {
-        .dgid = {
-            .raw = {0,0,0,0,0,0,0,0,0,0,0,0,0,0,0,0}
-        },
-        .dlid = 0,
-        .port_num   = 0,
-        .sgid_index = 0
-    },
-    .ah = NULL
-};
-
-static struct ibv_ah *rdma_get_ah_from_hash(struct rdma_ah_key *ah_key, int is_global, struct ibv_pd *pd)
-{
-    //For debug
-    DEBUG_LOG_FAST_PATH("hash elem ah_key: %016llx %016llx %04hx %02x %02x\n",
-                        ah_hash_elem.ah_key.dgid.global.subnet_prefix,
-                        ah_hash_elem.ah_key.dgid.global.interface_id,
-                        ah_hash_elem.ah_key.dlid, ah_hash_elem.ah_key.port_num,
-                        ah_hash_elem.ah_key.sgid_index);
-    DEBUG_LOG_FAST_PATH("the given ah_key: %016llx %016llx %04hx %02x %02x\n",
-                        ah_key->dgid.global.subnet_prefix, ah_key->dgid.global.interface_id,
-                        ah_key->dlid, ah_key->port_num, ah_key->sgid_index);
-
-    if (!memcmp(&ah_hash_elem.ah_key, ah_key, sizeof ah_hash_elem.ah_key)) {
-        return ah_hash_elem.ah;
-    }
-    /* Allocate new ah and save this in the hash */
-    if (ah_hash_elem.ah) {
-        /* The hash table is full, can't allocate new element */
-        return NULL;
-    }
-
-    struct ibv_ah_attr  ah_attr;
-    
-    memset(&ah_attr, 0, sizeof ah_attr);
-    ah_attr.is_global   = is_global;
-    ah_attr.dlid        = ah_key->dlid;
-    ah_attr.port_num    = ah_key->port_num;
-
-    if (ah_attr.is_global) {
-        ah_attr.grh.hop_limit  = 1;
-        ah_attr.grh.dgid       = ah_key->dgid;
-        ah_attr.grh.sgid_index = ah_key->sgid_index;
-    }
-    ah_hash_elem.ah = ibv_create_ah(pd, &ah_attr);
-    if (!ah_hash_elem.ah) {
-        perror("ibv_create_ah");
-        return NULL;
-    }
-    memcpy(&ah_hash_elem.ah_key, ah_key, sizeof ah_hash_elem.ah_key);
-    return ah_hash_elem.ah;
-}
-
-static int rdma_free_ah_in_hash(void)
-{
-    if (ah_hash_elem.ah){
-        int ret_val = ibv_destroy_ah(ah_hash_elem.ah);
-        if (ret_val) {
-            perror("ibv_destroy_ah");
-            return ret_val;
-        }
-        ah_hash_elem.ah = NULL;
-    }
-    return 0;
-}
+//struct rdma_ah_key {
+//    union ibv_gid   dgid;
+//    uint16_t        dlid;
+//    uint8_t         port_num;
+//    uint8_t         sgid_index;
+//};
+//
+//struct rdma_ah_hash_element {
+//    struct rdma_ah_key  ah_key;
+//    struct ibv_ah      *ah;
+//};
+//
+//static struct rdma_ah_hash_element  ah_hash_elem = {
+//    .ah_key = {
+//        .dgid = {
+//            .raw = {0,0,0,0,0,0,0,0,0,0,0,0,0,0,0,0}
+//        },
+//        .dlid = 0,
+//        .port_num   = 0,
+//        .sgid_index = 0
+//    },
+//    .ah = NULL
+//};
+//
+//static struct ibv_ah *rdma_get_ah_from_hash(struct rdma_ah_key *ah_key, int is_global, struct ibv_pd *pd)
+//{
+//    //For debug
+//    DEBUG_LOG_FAST_PATH("hash elem ah_key: %016llx %016llx %04hx %02x %02x\n",
+//                        ah_hash_elem.ah_key.dgid.global.subnet_prefix,
+//                        ah_hash_elem.ah_key.dgid.global.interface_id,
+//                        ah_hash_elem.ah_key.dlid, ah_hash_elem.ah_key.port_num,
+//                        ah_hash_elem.ah_key.sgid_index);
+//    DEBUG_LOG_FAST_PATH("the given ah_key: %016llx %016llx %04hx %02x %02x\n",
+//                        ah_key->dgid.global.subnet_prefix, ah_key->dgid.global.interface_id,
+//                        ah_key->dlid, ah_key->port_num, ah_key->sgid_index);
+//
+//    if (!memcmp(&ah_hash_elem.ah_key, ah_key, sizeof ah_hash_elem.ah_key)) {
+//        return ah_hash_elem.ah;
+//    }
+//    /* Allocate new ah and save this in the hash */
+//    if (ah_hash_elem.ah) {
+//        /* The hash table is full, can't allocate new element */
+//        return NULL;
+//    }
+//
+//    struct ibv_ah_attr  ah_attr;
+//    
+//    memset(&ah_attr, 0, sizeof ah_attr);
+//    ah_attr.is_global   = is_global;
+//    ah_attr.dlid        = ah_key->dlid;
+//    ah_attr.port_num    = ah_key->port_num;
+//
+//    if (ah_attr.is_global) {
+//        ah_attr.grh.hop_limit  = 1;
+//        ah_attr.grh.dgid       = ah_key->dgid;
+//        ah_attr.grh.sgid_index = ah_key->sgid_index;
+//    }
+//    ah_hash_elem.ah = ibv_create_ah(pd, &ah_attr);
+//    if (!ah_hash_elem.ah) {
+//        perror("ibv_create_ah");
+//        return NULL;
+//    }
+//    memcpy(&ah_hash_elem.ah_key, ah_key, sizeof ah_hash_elem.ah_key);
+//    return ah_hash_elem.ah;
+//}
+//
+//static int rdma_free_ah_in_hash(void)
+//{
+//    if (ah_hash_elem.ah){
+//        int ret_val = ibv_destroy_ah(ah_hash_elem.ah);
+//        if (ret_val) {
+//            perror("ibv_destroy_ah");
+//            return ret_val;
+//        }
+//        ah_hash_elem.ah = NULL;
+//    }
+//    return 0;
+//}
 
 //============================================================================================
 static struct ibv_context *open_ib_device_by_name(const char *ib_dev_name)
@@ -261,13 +261,13 @@
 static struct ibv_context *open_ib_device_by_addr(struct rdma_device *rdma_dev, struct sockaddr *addr)
 {
         int ret;
-	uint16_t sin_port;
-	char str[INET_ADDRSTRLEN];
+    uint16_t sin_port;
+    char str[INET_ADDRSTRLEN];
 
         rdma_dev->cm_channel = rdma_create_event_channel();
         if (!rdma_dev->cm_channel) {
                 DEBUG_LOG("rdma_create_event_channel() failure");
-		return NULL;
+        return NULL;
         }
 
         ret = rdma_create_id(rdma_dev->cm_channel, &rdma_dev->cm_id, rdma_dev, RDMA_PS_UDP);
@@ -276,43 +276,38 @@
                 goto out1;
         }
 
-	ret = rdma_bind_addr(rdma_dev->cm_id, addr);
-	if (ret) {
-		DEBUG_LOG("rdma_bind_addr() failure");
+    ret = rdma_bind_addr(rdma_dev->cm_id, addr);
+    if (ret) {
+        DEBUG_LOG("rdma_bind_addr() failure");
                 goto out2;
-	}
+    }
 
         if (addr->sa_family == AF_INET) {
-		sin_port = ((struct sockaddr_in *)addr)->sin_port;
+        sin_port = ((struct sockaddr_in *)addr)->sin_port;
                 inet_ntop(AF_INET, &(((struct sockaddr_in *)addr)->sin_addr), str, INET_ADDRSTRLEN);
         }
         else {
-		sin_port = ((struct sockaddr_in6 *)addr)->sin6_port;
+        sin_port = ((struct sockaddr_in6 *)addr)->sin6_port;
                 inet_ntop(AF_INET6, &(((struct sockaddr_in6 *)addr)->sin6_addr), str, INET_ADDRSTRLEN);
-	}
-
-	if (rdma_dev->cm_id->verbs == NULL) {
-		DEBUG_LOG("Failed to bind to an RDMA device, exiting... <%s, %d>\n", str, ntohs(sin_port));
-		goto out2;
-	}
-
-	rdma_dev->ib_port = rdma_dev->cm_id->port_num;
-
-<<<<<<< HEAD
-	DEBUG_LOG("Bound to RDMA device, at <%s, %d>, name:%s, port %u\n",
-		str, ntohs(sin_port), rdma_dev->cm_id->verbs->device->name, rdma_dev->cm_id->port_num);
-=======
-	DEBUG_LOG("bound to RDMA device name:%s, port:%d, based on '%s'\n",
-		rdma_dev->cm_id->verbs->device->name, rdma_dev->cm_id->port_num, str); 
->>>>>>> 10d7e417
-
-	return rdma_dev->cm_id->verbs;
+    }
+
+    if (rdma_dev->cm_id->verbs == NULL) {
+        DEBUG_LOG("Failed to bind to an RDMA device, exiting... <%s, %d>\n", str, ntohs(sin_port));
+        goto out2;
+    }
+
+    rdma_dev->ib_port = rdma_dev->cm_id->port_num;
+
+    DEBUG_LOG("bound to RDMA device name:%s, port:%d, based on '%s'\n",
+              rdma_dev->cm_id->verbs->device->name, rdma_dev->cm_id->port_num, str); 
+
+    return rdma_dev->cm_id->verbs;
 
 out2:
-        rdma_destroy_id(rdma_dev->cm_id);
+    rdma_destroy_id(rdma_dev->cm_id);
 out1:
-        rdma_destroy_event_channel(rdma_dev->cm_channel);
-        return NULL;
+    rdma_destroy_event_channel(rdma_dev->cm_channel);
+    return NULL;
 
 }
 
@@ -323,7 +318,7 @@
     if (rdma_dev->cm_channel) {
 
         /* if we are using RDMA_CM then we just referance the cma's ibv_context */
-	rdma_dev->context = NULL;
+    rdma_dev->context = NULL;
 
         if (rdma_dev->cm_id) {
             DEBUG_LOG("rdma_destroy_id(%p)\n", rdma_dev->cm_id);
@@ -369,8 +364,8 @@
     }
 
     if ( rdma_dev->cm_id && portinfo.link_layer == IBV_LINK_LAYER_ETHERNET) {
-	    rdma_dev->gidx = ibv_find_sgid_type(rdma_dev->context, rdma_dev->ib_port, 
-			    IBV_GID_TYPE_ROCE_V2, rdma_dev->cm_id->route.addr.src_addr.sa_family);
+        rdma_dev->gidx = ibv_find_sgid_type(rdma_dev->context, rdma_dev->ib_port, 
+                IBV_GID_TYPE_ROCE_V2, rdma_dev->cm_id->route.addr.src_addr.sa_family);
     }
     
     if (rdma_dev->gidx < 0) {
@@ -817,17 +812,14 @@
         return;
     }
 
-<<<<<<< HEAD
-    DEBUG_LOG("Free address handlers\n", rdma_dev->pd);
-    ret_val = rdma_free_ah_in_hash();
-    if (ret_val) {
-        fprintf(stderr, "Couldn't destroy ah, error %d\n", ret_val);
-        return;
-    }
-=======
+//    DEBUG_LOG("Free address handlers\n", rdma_dev->pd);
+//    ret_val = rdma_free_ah_in_hash();
+//    if (ret_val) {
+//        fprintf(stderr, "Couldn't destroy ah, error %d\n", ret_val);
+//        return;
+//    }
     DEBUG_LOG("destroy ibv_ah's\n");
     kh_foreach_value(&rdma_dev->ah_hash, ah, ibv_destroy_ah(ah));
->>>>>>> 10d7e417
 
     DEBUG_LOG("ibv_dealloc_pd(%p)\n", rdma_dev->pd);
     ret_val = ibv_dealloc_pd(rdma_dev->pd);
@@ -956,11 +948,9 @@
 }
 
 //============================================================================================
-<<<<<<< HEAD
-=======
 static int rdma_create_ah_cached(struct rdma_device *rdma_dev,
-				 struct ibv_ah_attr *ah_attr,
-				 struct ibv_ah **p_ah)
+                 struct ibv_ah_attr *ah_attr,
+                 struct ibv_ah **p_ah)
 {
     int ret = -1;
     khiter_t iter;
@@ -1000,7 +990,6 @@
 }
 
 //============================================================================================
->>>>>>> 10d7e417
 int rdma_write_to_peer(struct rdma_write_attr *attr)
 {
     unsigned long long  rem_buf_addr = 0;
@@ -1081,18 +1070,18 @@
        if yes - return it and if it is not, create ah and add it to the hash table */
     // TODO - full implementation
     // In the current implementation we just have one ah element in the hash table
-    struct rdma_ah_key ah_key = {
-        .port_num   = rdma_dev->ib_port,
-        .sgid_index = rdma_dev->gidx,
-        .dlid       = rem_lid,
-        .dgid       = rem_gid
-    };
-
-<<<<<<< HEAD
-    struct ibv_ah *ah = rdma_get_ah_from_hash(&ah_key, is_global, rdma_dev->pd);
-    if (!ah) {
-        fprintf(stderr, "Couldn't get address handler\n");
-=======
+//    struct rdma_ah_key ah_key = {
+//        .port_num   = rdma_dev->ib_port,
+//        .sgid_index = rdma_dev->gidx,
+//        .dlid       = rem_lid,
+//        .dgid       = rem_gid
+//    };
+
+//    struct ibv_ah *ah = rdma_get_ah_from_hash(&ah_key, is_global, rdma_dev->pd);
+//    if (!ah) {
+//        fprintf(stderr, "Couldn't get address handler\n");
+//        return 1;
+//    }
     if (ah_attr.is_global) {
         ah_attr.grh.hop_limit = 1;
         ah_attr.grh.dgid = rem_gid;
@@ -1100,7 +1089,6 @@
     }
 
     if (rdma_create_ah_cached(rdma_dev, &ah_attr, &ah)) {
->>>>>>> 10d7e417
         return 1;
     }
     
@@ -1158,14 +1146,7 @@
         DEBUG_LOG_FAST_PATH("ibv_wr_complete: qpex = %p\n", rdma_dev->qpex);
         ret_val = ibv_wr_complete(rdma_dev->qpex);
     }
-<<<<<<< HEAD
     return ret_val;
-=======
-
-    /* ring DB */
-    DEBUG_LOG_FAST_PATH("ibv_wr_complete: qpex = %p\n", rdma_dev->qpex);
-    return ibv_wr_complete(rdma_dev->qpex);
->>>>>>> 10d7e417
 }
 
 //============================================================================================
